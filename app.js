document.addEventListener('DOMContentLoaded', () => {
    const gridEl = document.getElementById('grid');
    const thead = gridEl.querySelector('thead');
    const tbody = gridEl.querySelector('tbody');
      const calcState = document.getElementById('calcState');
      const fileInfo = document.getElementById('fileInfo');
      const xlsxState = document.getElementById('xlsxState');
      const sheetTabs = document.getElementById('sheetTabs');
      const saveXLSXBtn = document.getElementById('saveXLSX');
      const debugBox = document.getElementById('debugBox');
      const debugOut = document.getElementById('debugOut');
      const formulaBar = document.getElementById('formulaBar');
      const boldBtn = document.getElementById('boldBtn');
      const italicBtn = document.getElementById('italicBtn');
      const fillColorInput = document.getElementById('fillColor');
      const undoBtn = document.getElementById('undoBtn');
      const redoBtn = document.getElementById('redoBtn');

    // Sheet management
      function createSheet(name, r=30, c=12){
        return {name, rows:r, cols:c, data:createEmpty(r,c), colWidths:Array(c).fill(null), rowHeights:Array(r).fill(null)};
      }
      const sheets = [createSheet('Sheet1')];
      let activeSheetIndex = 0;
      let rows = sheets[0].rows, cols = sheets[0].cols, data = sheets[0].data;
      let colWidths = sheets[0].colWidths, rowHeights = sheets[0].rowHeights;
      let copyOrigin = null; // track source cell for copy/paste
      let activeCell = {r:0, c:0};
      let lastHeader = {r:-1, c:-1};
      const undoStack = [];
      const redoStack = [];

    // Error map: key "r,c" -> message
    const errMap = new Map();

    // XLSX lib reference (avoid global window access)
    let XLSXRef = null; // set after ensureXLSX()

    // Sheet tab helpers
    function renderTabs(){
      sheetTabs.innerHTML='';
      sheets.forEach((s,i)=>{
        const tab=document.createElement('div');
        tab.className='sheetTab'+(i===activeSheetIndex?' active':'');
        tab.textContent=s.name;
        tab.dataset.idx=i;
        const close=document.createElement('span');
        close.textContent='×';
        close.className='close';
        tab.appendChild(close);
        sheetTabs.appendChild(tab);
      });
      const add=document.createElement('div');
      add.className='sheetTab add';
      add.textContent='+';
      sheetTabs.appendChild(add);
    }
    function saveActiveState(){
      const s=sheets[activeSheetIndex];
      s.rows=rows; s.cols=cols; s.data=data; s.colWidths=colWidths; s.rowHeights=rowHeights;
    }
    function loadSheet(idx){
      const s=sheets[idx];
      rows=s.rows; cols=s.cols; data=s.data; colWidths=s.colWidths; rowHeights=s.rowHeights;
      activeSheetIndex=idx;
      renderHeader(); renderBody(); recalc();
    }
    function addSheet(){
      saveActiveState();
      const name=`Sheet${sheets.length+1}`;
      sheets.push(createSheet(name));
      loadSheet(sheets.length-1);
      renderTabs();
    }
    function switchSheet(idx){
      if(idx===activeSheetIndex) return;
      saveActiveState();
      loadSheet(idx);
      renderTabs();
    }
    function deleteSheet(idx){
      if(sheets.length===1) return;
      sheets.splice(idx,1);
      if(activeSheetIndex>=sheets.length) activeSheetIndex=sheets.length-1;
      loadSheet(activeSheetIndex);
      renderTabs();
    }
    sheetTabs.addEventListener('click', e=>{
      const t=e.target;
      if(t.classList.contains('close')){
        deleteSheet(+t.parentElement.dataset.idx);
      }else if(t.classList.contains('add')){
        addSheet();
      }else{
        const tab=t.closest('.sheetTab');
        if(tab) switchSheet(+tab.dataset.idx);
      }
    });
    sheetTabs.addEventListener('dblclick', e=>{
      const tab=e.target.closest('.sheetTab');
      if(!tab || tab.classList.contains('add')) return;
      const idx=+tab.dataset.idx;
      const name=prompt('Rename sheet', sheets[idx].name);
      if(name){ sheets[idx].name=name; renderTabs(); }
    });

    // ===== Debug helpers =====
    function log(...args){
      const line = `[${new Date().toISOString()}] ` + args.map(a=>{
        try{ return typeof a==='string'? a : JSON.stringify(a); }catch{ return String(a); }
      }).join(' ');
      console.log(...args);
      debugOut.textContent += line + "\n";
      debugOut.parentElement.scrollTop = debugOut.parentElement.scrollHeight;
    }
    document.getElementById('toggleDebug').onclick = ()=>{
      debugBox.style.display = debugBox.style.display==='none' ? 'block' : 'none';
    };
    document.getElementById('copyDebug').onclick = async ()=>{
      const report = collectReport();
      try {
        await navigator.clipboard.writeText(report);
        fileInfo.textContent = 'Debug report copied to clipboard';
      } catch (e) {
        fileInfo.textContent = 'Failed to copy debug report';
        log('Failed to copy debug report', e);
      }
    };
    function collectReport(){
      // basic environment + last 200 lines of debug
      const env = {
        ua: navigator.userAgent,
        xlsxLoaded: !!(XLSXRef||window.XLSX),
        rows, cols,
        errCount: errMap.size
      };
      const lines = debugOut.textContent.split(/\n/);
      const tail = lines.slice(Math.max(0, lines.length-200)).join('\n');
      return `ENV: ${JSON.stringify(env, null, 2)}\n\nLOG:\n${tail}`;
    }

    // ===== Robust XLSX loader (prevents ReferenceError) =====
    async function ensureXLSX(){
      if (XLSXRef) { xlsxState.textContent = 'XLSX: loaded'; return XLSXRef; }
      xlsxState.textContent = 'XLSX: loading…';
      const sources = [
        'https://cdnjs.cloudflare.com/ajax/libs/xlsx/0.18.5/xlsx.full.min.js',
        'https://cdn.jsdelivr.net/npm/xlsx@0.18.5/dist/xlsx.full.min.js',
        'https://unpkg.com/xlsx@0.18.5/dist/xlsx.full.min.js'
      ];
      for (const src of sources){
        try{
          await loadScript(src, 12000);
          if (window.XLSX){
            XLSXRef = window.XLSX;
            xlsxState.textContent = 'XLSX: loaded';
            log('XLSX loaded from', src);
            return XLSXRef;
          }
        } catch(e){
          log('XLSX load failed from', src, e.message);
        }
      }
      xlsxState.textContent = 'XLSX: unavailable (CSV only)';
      log('XLSX unavailable after trying all CDNs');
      return null;
    }
    function loadScript(src, timeout=10000){
      return new Promise((resolve,reject)=>{
        const s = document.createElement('script');
        s.src = src; s.async = true; s.onload = () => resolve(); s.onerror = () => reject(new Error('load failed'));
        document.head.appendChild(s);
        const to = setTimeout(()=>{ reject(new Error('timeout')); }, timeout);
        s.addEventListener('load', ()=> clearTimeout(to));
        s.addEventListener('error', ()=> clearTimeout(to));
      });
    }

    // Optional ZIP library for multi-sheet CSV export
    let JSZipRef = null;
    async function ensureJSZip(){
      if (JSZipRef) return JSZipRef;
      const sources = [
        'https://cdnjs.cloudflare.com/ajax/libs/jszip/3.10.1/jszip.min.js',
        'https://cdn.jsdelivr.net/npm/jszip@3.10.1/dist/jszip.min.js',
        'https://unpkg.com/jszip@3.10.1/dist/jszip.min.js'
      ];
      for (const src of sources){
        try{
          await loadScript(src,12000);
          if (window.JSZip){ JSZipRef = window.JSZip; log('JSZip loaded from', src); return JSZipRef; }
        }catch(e){ log('JSZip load failed from', src, e.message); }
      }
      log('JSZip unavailable'); return null;
    }

    // Utilities
    function createCell(){ return { value:'', bold:false, italic:false, bgColor:'' }; }
    function createEmpty(r,c){ return Array.from({length:r},()=>Array.from({length:c},()=>createCell())); }
    function colLabel(n){ // 0->A, 25->Z, 26->AA
      let s=''; n = n>>>0; do{ s = String.fromCharCode(65 + (n % 26)) + s; n = Math.floor(n/26) - 1; } while(n>=0); return s;
    }
    function parseA1(ref){
      const m = /^(\$?)([A-Z]+)(\$?)(\d+)$/.exec(ref.toUpperCase());
      if(!m) return null;
      const absCol = !!m[1];
      const absRow = !!m[3];
      const c = m[2].split('').reduce((a,ch)=>a*26 + (ch.charCodeAt(0)-64),0)-1;
      const r = parseInt(m[4],10)-1;
      return {r, c, absRow, absCol};
    }

    function shiftFormulaRefs(expr, dr, dc){
      return expr.replace(/\$?[A-Za-z]+\$?\d+(?::\$?[A-Za-z]+\$?\d+)?/g, ref=>{
        if(ref.includes(':')){
          const [a,b] = ref.split(':');
          return shiftSingle(a)+':'+shiftSingle(b);
        }
        return shiftSingle(ref);
      });
      function shiftSingle(rf){
        const p = parseA1(rf);
        if(!p) return rf;
        const row = p.absRow ? p.r : p.r + dr;
        const col = p.absCol ? p.c : p.c + dc;
        return (p.absCol?'$':'') + colLabel(col) + (p.absRow?'$':'') + (row+1);
      }
    }

    function snapshot(){
      return { data: data.map(r=>r.map(cell=>({...cell}))), rows, cols };
    }
    function pushUndo(){
      undoStack.push(snapshot());
      redoStack.length = 0;
    }
    function restore(state){
      data = state.data.map(r=>r.map(cell=>({...cell})));
      rows = state.rows;
      cols = state.cols;
      renderHeader();
      renderBody();
      recalc();
    }
    function undo(){
      if(!undoStack.length) return;
      redoStack.push(snapshot());
      const prev = undoStack.pop();
      restore(prev);
    }
    function redo(){
      if(!redoStack.length) return;
      undoStack.push(snapshot());
      const next = redoStack.pop();
      restore(next);
    }

    // Rendering
    function applyCellStyles(el, cell){
      el.style.fontWeight = cell.bold ? 'bold' : '';
      el.style.fontStyle = cell.italic ? 'italic' : '';
      el.style.backgroundColor = cell.bgColor || '';
    }

    function syncSizeArrays(){
      while(colWidths.length < cols) colWidths.push(null);
      if(colWidths.length > cols) colWidths.length = cols;
      while(rowHeights.length < rows) rowHeights.push(null);
      if(rowHeights.length > rows) rowHeights.length = rows;
    }

    function applyColWidth(c, w){
      const header = thead.querySelectorAll('th')[c+1];
      if(header){
        header.style.width = w + 'px';
        header.style.maxWidth = w + 'px';
      }
      const cells = tbody.querySelectorAll(`td:nth-child(${c+2})`);
      cells.forEach(td=>{ td.style.width = w + 'px'; td.style.maxWidth = w + 'px'; });
    }

    function applyRowHeight(r, h){
      const tr = tbody.querySelectorAll('tr')[r];
      if(tr){
        tr.style.height = h + 'px';
        const th = tr.querySelector('th');
        if(th) th.style.height = h + 'px';
        tr.querySelectorAll('td').forEach(td=>{
          td.style.height = h + 'px';
          const div = td.firstElementChild;
          if(div) div.style.height = h + 'px';
        });
      }
    }

    let resizingCol = null, startX = 0, startWidth = 0;
    function startColResize(e){
      e.preventDefault();
      resizingCol = parseInt(e.target.dataset.c,10);
      startX = e.clientX;
      const th = thead.querySelectorAll('th')[resizingCol+1];
      startWidth = th.offsetWidth;
      document.addEventListener('mousemove', onColResize);
      document.addEventListener('mouseup', stopColResize);
    }
    function onColResize(e){
      if(resizingCol===null) return;
      const delta = e.clientX - startX;
      const newW = Math.max(40, startWidth + delta);
      colWidths[resizingCol] = newW;
      applyColWidth(resizingCol, newW);
    }
    function stopColResize(){
      document.removeEventListener('mousemove', onColResize);
      document.removeEventListener('mouseup', stopColResize);
      resizingCol = null;
    }

    let resizingRow = null, startY = 0, startHeight = 0;
    function startRowResize(e){
      e.preventDefault();
      resizingRow = parseInt(e.target.dataset.r,10);
      startY = e.clientY;
      const tr = tbody.querySelectorAll('tr')[resizingRow];
      startHeight = tr.offsetHeight;
      document.addEventListener('mousemove', onRowResize);
      document.addEventListener('mouseup', stopRowResize);
    }
    function onRowResize(e){
      if(resizingRow===null) return;
      const delta = e.clientY - startY;
      const newH = Math.max(24, startHeight + delta);
      rowHeights[resizingRow] = newH;
      applyRowHeight(resizingRow, newH);
    }
    function stopRowResize(){
      document.removeEventListener('mousemove', onRowResize);
      document.removeEventListener('mouseup', stopRowResize);
      resizingRow = null;
    }
    function renderHeader(){
      syncSizeArrays();
      const tr = document.createElement('tr');
      tr.appendChild(document.createElement('th')); // corner
      for(let c=0;c<cols;c++){
        const th = document.createElement('th');
        th.textContent = colLabel(c);
        if(colWidths[c]!=null){
          th.style.width = colWidths[c] + 'px';
          th.style.maxWidth = colWidths[c] + 'px';
        }
        const handle = document.createElement('div');
        handle.className = 'col-resizer';
        handle.dataset.c = c;
        handle.addEventListener('mousedown', startColResize);
        th.appendChild(handle);
        tr.appendChild(th);
      }
      thead.innerHTML='';
      thead.appendChild(tr);
    }
    function renderBody(){
      syncSizeArrays();
      tbody.innerHTML='';
      for(let r=0;r<rows;r++){
        const tr = document.createElement('tr');
        if(rowHeights[r]!=null) tr.style.height = rowHeights[r] + 'px';
        const rowTh = document.createElement('th');
        rowTh.textContent = r+1;
        if(rowHeights[r]!=null) rowTh.style.height = rowHeights[r] + 'px';
        const rHandle = document.createElement('div');
        rHandle.className = 'row-resizer';
        rHandle.dataset.r = r;
        rHandle.addEventListener('mousedown', startRowResize);
        rowTh.appendChild(rHandle);
        tr.appendChild(rowTh);
        for(let c=0;c<cols;c++){
          const td = document.createElement('td');
          if(colWidths[c]!=null){
            td.style.width = colWidths[c] + 'px';
            td.style.maxWidth = colWidths[c] + 'px';
          }
          if(rowHeights[r]!=null) td.style.height = rowHeights[r] + 'px';
          const div = document.createElement('div');
            div.className='cell';
            div.contentEditable = true;
            div.dataset.r = r;
            div.dataset.c = c;
            div.textContent = displayValue(r,c);
            applyCellStyles(div, data[r][c]);
            if(rowHeights[r]!=null) div.style.height = rowHeights[r] + 'px';
            div.addEventListener('input', onEdit);
            div.addEventListener('blur', onBlurNormalize);
            div.addEventListener('focus', onCellFocus);
            td.appendChild(div);
            tr.appendChild(td);
          }
          tbody.appendChild(tr);
        }
        applyErrorDecorations();
        // initial autofit for the newly rendered table
        autofitColumns();
        setActiveCell(activeCell.r, activeCell.c);
      }

      // Caret helpers for flicker-free refresh
      function setActiveCell(r,c){
        r = Math.max(0, Math.min(rows-1, r));
        c = Math.max(0, Math.min(cols-1, c));
        activeCell = {r,c};
        const cell = data[r][c];
        formulaBar.value = rawValue(r,c);
        formulaBar.dataset.r = r;
        formulaBar.dataset.c = c;
        if(fillColorInput) fillColorInput.value = cell.bgColor || '#ffffff';

        // Highlight row/column headers for the active cell
        if (typeof lastHeader !== 'undefined') {
          if (lastHeader.r >= 0) {
            const prevRowTh = tbody.querySelectorAll('tr')[lastHeader.r]?.querySelector('th');
            if (prevRowTh) prevRowTh.classList.remove('active');
          }
          if (lastHeader.c >= 0) {
            const prevColTh = thead.querySelectorAll('th')[lastHeader.c+1];
            if (prevColTh) prevColTh.classList.remove('active');
          }
        }
        const rowTh = tbody.querySelectorAll('tr')[r]?.querySelector('th');
        if (rowTh) rowTh.classList.add('active');
        const colTh = thead.querySelectorAll('th')[c+1];
        if (colTh) colTh.classList.add('active');
        lastHeader = { r, c };
      }
      function getCaret() {
        const el = document.activeElement;
        if (!el || !el.classList || !el.classList.contains('cell')) return null;
        const sel = window.getSelection();
        if (!sel || sel.rangeCount === 0){
          setActiveCell(+el.dataset.r, +el.dataset.c);
          return null;
        }
        const range = sel.getRangeAt(0);
        const r = +el.dataset.r, c = +el.dataset.c;
        setActiveCell(r,c);
        return { el, r, c, start: range.startOffset, end: range.endOffset };
      }
    function setCaret(snap) {
      if (!snap) return;
      const { r, c, start, end } = snap;
      const el = tbody.querySelector(`.cell[data-r="${r}"][data-c="${c}"]`);
      if (!el) return;
      const node = el.firstChild || el;
      const range = document.createRange();
      const len = (node.textContent || '').length;
      range.setStart(node, Math.min(start, len));
      range.setEnd(node, Math.min(end, len));
      const sel = window.getSelection();
      sel.removeAllRanges(); sel.addRange(range);
    }

      function refreshAllDisplay(){
        const snap = getCaret();
        const active = document.activeElement;
        for(const el of tbody.querySelectorAll('.cell')){
          const r = +el.dataset.r, c = +el.dataset.c;
          if (el === active || (active === formulaBar && activeCell.r === r && activeCell.c === c)) continue; // keep user input while editing
          const newText = displayValue(r,c);
          if (el.textContent !== newText) el.textContent = newText;
          applyCellStyles(el, data[r][c]);
        }
        applyErrorDecorations();
        setCaret(snap);
      }

    // Formula evaluation (simple & safe-ish)
    function rawValue(r,c){ return data[r]?.[c]?.value ?? ''; }
    const VALUE_ERROR = {error:'#VALUE!'};
    const CIRC_ERROR = {error:'#CIRC!'};
    function isErr(v){ return v && typeof v === 'object' && 'error' in v; }
    function numeric(v){
      if(isErr(v)) return v;
      if(v === '') return VALUE_ERROR;
      const n = Number(v);
      return isFinite(n) ? n : VALUE_ERROR;
    }
    function flatten(args){
      const out=[];
      for(const a of args){
        if(Array.isArray(a)) out.push(...a);
        else out.push(numeric(a));
      }
      return out;
    }
    function sumFn(args){
      const v=flatten(args);
      for(const x of v) if(isErr(x)) return x;
      return v.reduce((a,b)=>a+b,0);
    }
    function minFn(args){
      const v=flatten(args);
      for(const x of v) if(isErr(x)) return x;
      return v.length?Math.min(...v):0;
    }
    function maxFn(args){
      const v=flatten(args);
      for(const x of v) if(isErr(x)) return x;
      return v.length?Math.max(...v):0;
    }
    function avgFn(args){
      const v=flatten(args);
      for(const x of v) if(isErr(x)) return x;
      const s=sumFn(v);
      return isErr(s)?s:(v.length?s/v.length:0);
    }
    const fnMap = {SUM: sumFn, MIN: minFn, MAX: maxFn, AVERAGE: avgFn};

    function isBlankFormula(s){ return typeof s==='string' && /^=\s*$/.test(s); }

    function tokenize(str){
      const tokens=[]; let i=0;
      const len=str.length;
      const isDigit=ch=>/\d/.test(ch);
      const isAlpha=ch=>/[A-Za-z]/.test(ch);
      while(i<len){
        const ch=str[i];
        if(ch===" "||ch==="\t"||ch==="\n"||ch==="\r"){ i++; continue; }
        if("+-*/(),".includes(ch)){ tokens.push({type:ch}); i++; continue; }
        if(isDigit(ch)){
          let s=i; while(isDigit(str[i])) i++; if(str[i]==='.') { i++; while(isDigit(str[i])) i++; }
          tokens.push({type:'num', value:parseFloat(str.slice(s,i))});
          continue;
        }
        if(isAlpha(ch) || ch==='$'){
          const m = /^\$?[A-Za-z]+\$?\d+/.exec(str.slice(i));
          if(m){
            const cell1=parseA1(m[0]); i+=m[0].length;
            if(str[i]===':'){
              const m2 = /^\$?[A-Za-z]+\$?\d+/.exec(str.slice(i+1));
              if(!m2) throw new Error('Invalid range');
              const cell2=parseA1(m2[0]);
              i += 1 + m2[0].length;
              tokens.push({type:'range', start:cell1, end:cell2});
            }else{
              tokens.push({type:'cell', pos:cell1});
            }
            continue;
          }
          let s=i; while(isAlpha(str[i])) i++; const letters=str.slice(s,i).toUpperCase();
          tokens.push({type:'id', value:letters});
          continue;
        }
        throw new Error('Unexpected character '+ch);
      }
      return tokens;
    }

    function evaluateFormula(expr, visited){
      const tokens=tokenize(expr.trim()); let i=0;
      function peek(){ return tokens[i]; }
      function consume(type){ const t=tokens[i]; if(!t||t.type!==type) throw new Error('Expected '+type); i++; return t; }
      function parseExpression(){
        let val=parseTerm();
        while(peek() && (peek().type==='+'||peek().type==='-')){
          if(isErr(val)) return val;
          const op=consume(peek().type).type; const rhs=parseTerm();
          if(isErr(rhs)) return rhs;
          if(Array.isArray(val)||Array.isArray(rhs)) throw new Error('Invalid range in expression');
          val = op==='+'? val+rhs : val-rhs;
        }
        return val;
      }
      function parseTerm(){
        let val=parseFactor();
        while(peek() && (peek().type==='*'||peek().type==='/')){
          if(isErr(val)) return val;
          const op=consume(peek().type).type; const rhs=parseFactor();
          if(isErr(rhs)) return rhs;
          if(Array.isArray(val)||Array.isArray(rhs)) throw new Error('Invalid range in expression');
          val = op==='*'? val*rhs : val/rhs;
        }
        return val;
      }
      function parseFactor(){
        const t=peek();
        if(t && t.type==='+'){ consume('+'); return parseFactor(); }
        if(t && t.type==='-'){ consume('-'); const v=parseFactor(); if(isErr(v)) return v; return Array.isArray(v)?(()=>{throw new Error('Invalid range in expression');})(): -v; }
        return parsePrimary();
      }
      function parsePrimary(){
        const t=peek(); if(!t) throw new Error('Unexpected end');
        if(t.type==='num'){ consume('num'); return t.value; }
        if(t.type==='cell'){ consume('cell'); return numeric(valueAt(t.pos.r,t.pos.c, visited)); }
        if(t.type==='range'){
          consume('range'); const out=[];
          const r1=Math.min(t.start.r,t.end.r), r2=Math.max(t.start.r,t.end.r);
          const c1=Math.min(t.start.c,t.end.c), c2=Math.max(t.start.c,t.end.c);
          for(let r=r1;r<=r2;r++) for(let c=c1;c<=c2;c++) out.push(numeric(valueAt(r,c, visited)));
          return out;
        }
        if(t.type==='id') return parseFunctionCall();
        if(t.type==='('){ consume('('); const v=parseExpression(); consume(')'); return v; }
        throw new Error('Unexpected token');
      }
      function parseFunctionCall(){
        const name=consume('id').value; consume('(');
        const args=[]; if(peek() && peek().type!==')'){ do{ args.push(parseExpression()); if(peek() && peek().type===',') consume(','); else break; }while(true); }
        consume(')'); const fn=fnMap[name]; if(!fn) throw new Error(`Unknown function ${name}`);
        return fn(args);
      }
      const result=parseExpression();
      if(i<tokens.length) throw new Error('Unexpected token');
      if(Array.isArray(result)) throw new Error('Invalid range in expression');
      return result;
    }

    function setError(r,c,msg){ errMap.set(`${r},${c}`, msg); }
    function clearError(r,c){ errMap.delete(`${r},${c}`); }

    function valueAt(r,c, visited){
      const top = !visited;
      visited = visited || new Set();
      const key = `${r},${c}`;
      if(visited.has(key)){
        setError(r,c, '#CIRC!');
        return CIRC_ERROR;
      }
      visited.add(key);
      try{
        const raw = rawValue(r,c);
        if(typeof raw !== 'string') { clearError(r,c); return raw ?? ''; }
        if(isBlankFormula(raw)) { clearError(r,c); return raw; }
        if(raw.startsWith('=')){
          try{
            const v = evaluateFormula(raw.slice(1), visited);
            if(isErr(v)) setError(r,c, v.error);
            else clearError(r,c);
            return v;
          }catch(e){
            setError(r,c, String(e.message||e));
            return VALUE_ERROR;
          }
        }
        clearError(r,c);
        return raw;
      } finally {
        visited.delete(key);
        if(top) visited.clear();
      }
    }
    function displayValue(r,c){
      const raw = rawValue(r,c);
      if(isBlankFormula(raw)) return raw; // show '=' while user is typing
      if(typeof raw === 'string' && raw.startsWith('=')) {
        const v = valueAt(r,c);
        if(isErr(v)) return v.error;
        return String(v);
      }
      return raw;
    }

    function applyErrorDecorations(){
      for(const el of tbody.querySelectorAll('.cell')){
        const r = +el.dataset.r, c = +el.dataset.c;
        const key = `${r},${c}`;
        if(errMap.has(key)){
          el.classList.add('err');
          el.title = `#VALUE!: ${errMap.get(key)}`;
        } else {
          el.classList.remove('err');
          el.removeAttribute('title');
        }
      }
    }

      // Editing
      function onCellFocus(e){
        const el = e.currentTarget;
        setActiveCell(+el.dataset.r, +el.dataset.c);
      }
      function onEdit(e){
        const el = e.currentTarget;
        const r = +el.dataset.r, c = +el.dataset.c;
        pushUndo();
        data[r][c].value = el.textContent;
        if(document.activeElement === el){
          formulaBar.value = el.textContent;
        }
        recalc();
      }
      function onBlurNormalize(e){
        const el = e.currentTarget;
        // keep "=   " while user is composing a formula
        if (/^=\s*$/.test(el.textContent)) return;
        el.textContent = el.textContent.replace(/\s+/g,' ').trim();
      }

      formulaBar.addEventListener('input', () => {
        const r = +formulaBar.dataset.r, c = +formulaBar.dataset.c;
        if (isNaN(r) || isNaN(c)) return;
        pushUndo();
        data[r][c].value = formulaBar.value;
        const cell = tbody.querySelector(`.cell[data-r="${r}"][data-c="${c}"]`);
        if (cell && document.activeElement !== cell) cell.textContent = formulaBar.value;
        recalc();
      });

      boldBtn?.addEventListener('click', () => {
        const {r,c} = activeCell;
        const cell = data[r][c];
        cell.bold = !cell.bold;
        const el = tbody.querySelector(`.cell[data-r="${r}"][data-c="${c}"]`);
        if(el) applyCellStyles(el, cell);
      });
      italicBtn?.addEventListener('click', () => {
        const {r,c} = activeCell;
        const cell = data[r][c];
        cell.italic = !cell.italic;
        const el = tbody.querySelector(`.cell[data-r="${r}"][data-c="${c}"]`);
        if(el) applyCellStyles(el, cell);
      });
      fillColorInput?.addEventListener('input', () => {
        const {r,c} = activeCell;
        const cell = data[r][c];
        cell.bgColor = fillColorInput.value;
        const el = tbody.querySelector(`.cell[data-r="${r}"][data-c="${c}"]`);
        if(el) applyCellStyles(el, cell);
      });

      undoBtn?.addEventListener('click', undo);
      redoBtn?.addEventListener('click', redo);
      document.addEventListener('keydown', (e) => {
        const key = e.key.toLowerCase();
        if ((e.ctrlKey || e.metaKey) && !e.shiftKey && key === 'z') {
          e.preventDefault();
          undo();
        } else if ((e.ctrlKey || e.metaKey) && key === 'y') {
          e.preventDefault();
          redo();
        }
      });

    // Throttled recalc (avoid flood while typing quickly)
    let recalcTimer = 0;
    function recalc(){
      calcState.textContent = 'Calculating…';
      clearTimeout(recalcTimer);
      recalcTimer = setTimeout(()=>{
        try{
          refreshAllDisplay();
          calcState.textContent = 'Ready';
        }catch(err){
          calcState.textContent = 'Error';
          log('Recalc error:', err.message||err);
        }
      }, 16); // ~60fps
    }

    // Row/Col ops
    function modifyGrid(type){
      pushUndo();
      switch(type){
        case 'addRow':
          data.push(Array.from({length:cols},()=>createCell()));
          rows++;
          rowHeights.push(null);
          break;
        case 'addCol':
          for(const r of data) r.push(createCell());
          cols++;
          colWidths.push(null);
          break;
        case 'delRow':
          if(rows>1){
            data.pop();
            rows--;
            rowHeights.pop();
          }
          break;
        case 'delCol':
          if(cols>1){
            for(const r of data) r.pop();
            cols--;
            colWidths.pop();
          }
          break;
      }
      renderHeader();
      renderBody();
      recalc();
    }

    document.getElementById('addRow').addEventListener('click', () => modifyGrid('addRow'));
    document.getElementById('addCol').addEventListener('click', () => modifyGrid('addCol'));
    document.getElementById('delRow').addEventListener('click', () => modifyGrid('delRow'));
    document.getElementById('delCol').addEventListener('click', () => modifyGrid('delCol'));
    document.getElementById('newSheet').onclick = ()=>{
      sheets.length=0;
      sheets.push(createSheet('Sheet1'));
      loadSheet(0);
      renderTabs();
      fileInfo.textContent='';
    };

    // CSV helpers
    function toCSV(d=data){
      return d.map(row=>
        row.map(cell=>{
          const s = String(cell.value ?? '');
          if(/[,"\n]/.test(s)) return `"${s.replace(/"/g,'""')}"`;
          return s;
        }).join(',')
      ).join('\n');
    }
    function parseCSV(text){
      const out = []; let row=[]; let i=0; let cur=''; let inQ=false;
      const pushCell =()=>{ row.push(cur); cur=''; };
      const pushRow =()=>{ out.push(row); row=[]; };
      while(i<text.length){
        const ch = text[i++];
        if(inQ){
          if(ch === '"'){
            if(text[i]==='"'){ cur+='"'; i++; } else { inQ=false; }
          }else cur += ch;
        }else{
          if(ch === '"'){ inQ=true; }
          else if(ch === ','){ pushCell(); }
          else if(ch === '\n'){ pushCell(); pushRow(); }
          else if(ch === '\r'){ /* ignore */ }
          else cur += ch;
        }
      }
      pushCell(); pushRow();
      const maxC = Math.max(...out.map(r=>r.length));
      return out.map(r=>r.concat(Array(Math.max(0,maxC-r.length)).fill('')));
    }

    function loadArrayInto(sheet, arr){
      sheet.rows = arr.length;
      sheet.cols = Math.max(...arr.map(r=>r.length));
      sheet.data = createEmpty(sheet.rows, sheet.cols);
      sheet.colWidths = Array(sheet.cols).fill(null);
      sheet.rowHeights = Array(sheet.rows).fill(null);
      for(let r=0;r<sheet.rows;r++) for(let c=0;c<sheet.cols;c++) sheet.data[r][c].value = arr[r][c]??'';
    }

    // File open
    document.getElementById('fileInput').addEventListener('change', async (ev)=>{
      const file = ev.target.files[0]; if(!file) return; const name = file.name.toLowerCase();
      try{
        if(name.endsWith('.csv')){
          let txt = await file.text();
          if (txt.charCodeAt(0) === 0xFEFF) txt = txt.slice(1);
          const arr = parseCSV(txt);
          sheets.length=0;
          const sh = createSheet(file.name.replace(/\.csv$/i,''));
          loadArrayInto(sh, arr);
          sheets.push(sh);
          loadSheet(0);
          renderTabs();
          fileInfo.textContent = `Loaded CSV (${file.name})`;
        }else{
          const lib = await ensureXLSX();
          if(!lib){ fileInfo.textContent = 'XLSX library unavailable — please open CSV instead'; return; }
          const buf = await file.arrayBuffer();
          const wb = lib.read(buf, {type:'array'});
          sheets.length=0;
          wb.SheetNames.forEach(sn=>{
            const ws = wb.Sheets[sn];
            const arr = lib.utils.sheet_to_json(ws,{header:1, blankrows:true, defval:''});
            const sh = createSheet(sn);
            loadArrayInto(sh, arr);
            sheets.push(sh);
          });
          loadSheet(0);
          renderTabs();
          fileInfo.textContent = `Loaded XLSX (${file.name})`;
        }
      }catch(err){
        fileInfo.textContent = 'Failed to open file';
        calcState.textContent = 'Error';
        log('Open error:', err.message||err);
      } finally {
        ev.target.value='';
      }
    });

    // Save CSV
    document.getElementById('saveCSV').onclick = async ()=>{
      saveActiveState();
      if(sheets.length===1){
        const blob = new Blob([toCSV(sheets[0].data)], {type:'text/csv;charset=utf-8'});
        const a = document.createElement('a'); a.href = URL.createObjectURL(blob); a.download = `${sheets[0].name}.csv`; a.click(); URL.revokeObjectURL(a.href);
      }else{
        const zipLib = await ensureJSZip();
        if(!zipLib){ fileInfo.textContent = 'ZIP export unavailable'; return; }
        const zip = new zipLib();
        sheets.forEach(sh=> zip.file(`${sh.name}.csv`, toCSV(sh.data)) );
        const blob = await zip.generateAsync({type:'blob'});
        const a = document.createElement('a'); a.href = URL.createObjectURL(blob); a.download = 'sheets.zip'; a.click(); URL.revokeObjectURL(a.href);
      }
    };

    // Save XLSX (lazy-load lib to prevent ReferenceError)
    saveXLSXBtn.onclick = async ()=>{
      saveActiveState();
      const lib = XLSXRef || await ensureXLSX();
      if(!lib){ fileInfo.textContent = 'XLSX export unavailable — library not loaded'; return; }
      const wb = lib.utils.book_new();
      sheets.forEach(sh=>{
        const aoa = sh.data.map(row=>row.map(cell=>cell.value));
        const ws = lib.utils.aoa_to_sheet(aoa);
        for(let r=0;r<sh.rows;r++){
          for(let c=0;c<sh.cols;c++){
            const cell = sh.data[r][c];
            if(!cell.bold && !cell.italic && !cell.bgColor) continue;
            const addr = lib.utils.encode_cell({r,c});
            ws[addr] = ws[addr] || { t:'s', v: cell.value || '' };
            ws[addr].s = ws[addr].s || {};
            if(cell.bold || cell.italic){
              ws[addr].s.font = ws[addr].s.font || {};
              if(cell.bold) ws[addr].s.font.bold = true;
              if(cell.italic) ws[addr].s.font.italic = true;
            }
            if(cell.bgColor){
              ws[addr].s.fill = { patternType:'solid', fgColor:{ rgb:'FF'+cell.bgColor.slice(1).toUpperCase() } };
            }
          }
        }
        lib.utils.book_append_sheet(wb, ws, sh.name);
      });
      lib.writeFile(wb, 'sheets.xlsx');
    };

    // ===== Keyboard navigation (Enter/Shift+Enter, Tab/Shift+Tab, arrows) =====
      function focusCell(r,c){
        r = Math.max(0, Math.min(rows-1, r));
        c = Math.max(0, Math.min(cols-1, c));
        const el = tbody.querySelector(`.cell[data-r="${r}"][data-c="${c}"]`);
        if (el){ el.focus(); placeCaretEnd(el); }
        setActiveCell(r,c);
      }
    function placeCaretEnd(el){
      const range = document.createRange();
      const node = el.firstChild || el;
      const len = (node.textContent||'').length;
      range.setStart(node, len); range.setEnd(node, len);
      const sel = window.getSelection(); sel.removeAllRanges(); sel.addRange(range);
    }
    // Virtual cursor for formula navigation
    let formulaVirtualCursor = { r: 0, c: 0, active: false };
    // Track which cell initiated formula edit to avoid reactivating cursor when
    // caret navigation temporarily disables it
    let formulaCursorCell = null;

    tbody.addEventListener('keydown', (e)=>{
      const el = e.target.closest('.cell'); if (!el) return;
      const r = +el.dataset.r, c = +el.dataset.c;
      
      // Check if we're editing a formula (starts with =)
      const isEditingFormula = el.textContent.startsWith('=');
      
      // Reset virtual cursor when starting formula edit on a new cell
      if (isEditingFormula) {
        if (!formulaCursorCell || formulaCursorCell.r !== r || formulaCursorCell.c !== c) {
          formulaVirtualCursor = { r, c, active: true };
          formulaCursorCell = { r, c };
        }
      } else {
        formulaVirtualCursor.active = false;
        formulaCursorCell = null;
      }
      
      const go = (nr, nc)=>{ 
        e.preventDefault(); 
        // Update current cell display before moving
        if (e.key === 'Enter') {
          el.textContent = displayValue(r, c);
          formulaVirtualCursor.active = false; // Reset on Enter
        }
        focusCell(nr, nc); 
      };
      
      // Excel-like formula navigation: insert cell references when editing formulas
      const insertCellRef = (deltaR, deltaC) => {
        // Compute target location before clamping
        const targetR = formulaVirtualCursor.r + deltaR;
        const targetC = formulaVirtualCursor.c + deltaC;

        const newR = Math.max(0, Math.min(rows - 1, targetR));
        const newC = Math.max(0, Math.min(cols - 1, targetC));

        // If clamping results in no movement, handle edges specially
        if (newR === formulaVirtualCursor.r && newC === formulaVirtualCursor.c) {
<<<<<<< HEAD
          if (deltaC !== 0) {
            const selection = window.getSelection();
            if (deltaC < 0 && selection.rangeCount > 0) {
              const range = selection.getRangeAt(0);
              // Prevent default to avoid leaving the cell when at the formula start
              if (range.startOffset <= 1) {
                e.preventDefault();
                return;
              }
            }
            // Allow caret navigation horizontally by deactivating the virtual cursor
=======
          // Horizontal edges: allow caret navigation and exit formula mode
          if (deltaC !== 0) {
>>>>>>> 7a73f219
            formulaVirtualCursor.active = false;
          } else {
            // Vertical edges: keep focus in cell to avoid row header selection
            e.preventDefault();
          }
          return;
        }

        e.preventDefault();

        // Move virtual cursor
        formulaVirtualCursor.r = newR;
        formulaVirtualCursor.c = newC;

        const ref = colLabel(formulaVirtualCursor.c) + (formulaVirtualCursor.r + 1);
        const currentText = el.textContent;
        const selection = window.getSelection();

        if (selection.rangeCount > 0) {
          const range = selection.getRangeAt(0);
          // Prevent replacing the leading '=' when caret is before it
          const start = Math.max(1, range.startOffset);
          const end = Math.max(1, range.endOffset);
          const newText = currentText.slice(0, start) + ref + currentText.slice(end);
          el.textContent = newText;

          // Update data and formula bar
          data[r][c].value = newText;
          formulaBar.value = newText;

          // Select the inserted reference so subsequent arrow presses replace it
          const selStart = start;
          const selEnd = selStart + ref.length;
          const textNode = el.firstChild || el;
          const newRange = document.createRange();
          newRange.setStart(textNode, selStart);
          newRange.setEnd(textNode, Math.min(selEnd, textNode.textContent?.length || 0));
          selection.removeAllRanges();
          selection.addRange(newRange);

          recalc();
        }
      };
      
      if (e.key === 'Enter') return go(r + (e.shiftKey?-1:1), c);
      if (e.key === 'Tab')   return go(r, c + (e.shiftKey?-1:1));
      
      // Arrow key behavior: insert cell references when editing formulas
      if (isEditingFormula && formulaVirtualCursor.active && !e.shiftKey && !e.ctrlKey && !e.metaKey) {
        if (e.key === 'ArrowDown') return insertCellRef(1, 0);
        if (e.key === 'ArrowUp') return insertCellRef(-1, 0);
        if (e.key === 'ArrowLeft') return insertCellRef(0, -1);
        if (e.key === 'ArrowRight') return insertCellRef(0, 1);
      }

      // When formula cursor is inactive, still guard against exiting to row headers
      if (isEditingFormula && !formulaVirtualCursor.active && e.key === 'ArrowLeft' && !e.shiftKey && !e.ctrlKey && !e.metaKey) {
        const sel = window.getSelection();
        if (sel.rangeCount > 0 && sel.getRangeAt(0).startOffset <= 1) {
          e.preventDefault();
          return;
        }
      }
      
      // Normal navigation when not editing formulas or with modifiers
      if (e.key === 'ArrowDown' && !e.shiftKey) return go(r+1, c);
      if (e.key === 'ArrowUp'   && !e.shiftKey) return go(r-1, c);
      if (e.key === 'ArrowLeft' && (e.ctrlKey||e.metaKey)) return go(r, c-1);
      if (e.key === 'ArrowRight'&& (e.ctrlKey||e.metaKey)) return go(r, c+1);
    });

    tbody.addEventListener('copy', (e)=>{
      const el = document.activeElement?.closest('.cell');
      copyOrigin = el ? {r:+el.dataset.r, c:+el.dataset.c} : null;
    });
    tbody.addEventListener('cut', (e)=>{
      const el = document.activeElement?.closest('.cell');
      copyOrigin = el ? {r:+el.dataset.r, c:+el.dataset.c} : null;
    });
    // ===== Paste from Excel/Sheets (tab/newline grid paste) =====
    tbody.addEventListener('paste', (e)=>{
      const el = e.target.closest('.cell'); if (!el) return;
      e.preventDefault();
      const text = (e.clipboardData || window.clipboardData).getData('text');
      if (!text) return;
      pushUndo();
      const rowsClip = text.replace(/\r/g,'').split('\n').map(r=>r.split('\t'));
      const r0 = +el.dataset.r, c0 = +el.dataset.c;
      const dr = copyOrigin ? r0 - copyOrigin.r : 0;
      const dc = copyOrigin ? c0 - copyOrigin.c : 0;
      for (let i=0;i<rowsClip.length;i++){
        for (let j=0;j<rowsClip[i].length;j++){
          const rr = r0+i, cc = c0+j;
          if (rr<rows && cc<cols){
            let cellText = rowsClip[i][j];
            if(copyOrigin && typeof cellText==='string' && cellText.startsWith('=')){
              cellText = '=' + shiftFormulaRefs(cellText.slice(1), dr, dc);
            }
            data[rr][cc].value = cellText;
          }
        }
      }
      renderBody(); recalc();
      copyOrigin = null;
    });

    // ===== Auto-fit columns (lightweight) =====
    function autofitColumns(maxWidth=360){
      const ctx = document.createElement('canvas').getContext('2d');
      // Approximate table cell font (inherits from body)
      const bodyStyle = getComputedStyle(document.body);
      ctx.font = `${bodyStyle.fontSize} ${bodyStyle.fontFamily}`;
      for(let c=0;c<cols;c++){
        if(colWidths[c]!=null){
          applyColWidth(c, colWidths[c]);
          continue;
        }
        let w = ctx.measureText(colLabel(c)).width + 24;
        for(let r=0;r<Math.min(rows, 50); r++){ // sample first 50 rows for speed
          const txt = String(displayValue(r,c));
          w = Math.max(w, ctx.measureText(txt).width + 24);
          if (w >= maxWidth) break;
        }
        const finalW = Math.min(Math.max(80, Math.ceil(w)), maxWidth); // clamp 80..maxWidth
        applyColWidth(c, finalW);
      }
    }

    // ===== Runtime self-tests =====
    document.getElementById('runTests').onclick = async ()=>{
      const results = [];
      // Existing Test 1: formula evaluation
      const bak = data.map(r=>r.map(cell=>({...cell}))); const bakRows=rows, bakCols=cols;
      rows=2; cols=3; data=createEmpty(rows,cols);
      data[0][0].value='1'; data[0][1].value='2'; data[0][2].value='=A1+B1*3';
      const val = valueAt(0,2);
      results.push(val===7 ? '✓ Formula (=A1+B1*3) == 7' : `✗ Formula expected 7 got ${val}`);

      // Existing Test 2: CSV roundtrip
      const csv = toCSV();
      const arr = parseCSV(csv);
      const ok2 = arr[1][3]===undefined && arr[0][0]==='1' && arr[0][1]==='2' && arr[0][2]==='=A1+B1*3';
      results.push(ok2 ? '✓ CSV roundtrip' : '✗ CSV roundtrip failed');

      // Restore sheet
      rows=bakRows; cols=bakCols; data=bak; renderHeader(); renderBody();

      // Existing Test 3: XLSX availability (no failure if offline)
      results.push((XLSXRef||window.XLSX) ? '✓ XLSX present' : '• XLSX not loaded (CSV still OK)');

      // Added Test 4: SUM(range & multi-range) evaluation
      rows=3; cols=3; data=createEmpty(rows,cols);
      data[0][0].value='1'; data[0][1].value='2'; data[1][0].value='3'; data[1][1].value='4';
      data[0][2].value='5'; data[1][2].value='6';
      data[2][2].value='=SUM(A1:B2)';
      const sumVal = valueAt(2,2);
      results.push(sumVal===10 ? '✓ SUM(A1:B2) == 10' : `✗ SUM(A1:B2) expected 10 got ${sumVal}`);
      data[2][2].value='=SUM(A1:B1,B2:C2)';
      const sumVal2 = valueAt(2,2);
      results.push(sumVal2===13 ? '✓ SUM(A1:B1,B2:C2) == 13' : `✗ SUM multi-range expected 13 got ${sumVal2}`);

      // Added Test 5: A1 parse + colLabel check
      const p = parseA1('AA10');
      const lbl = colLabel(27); // 0-based 27 -> AB
      const ok5 = p && p.r===9 && p.c===26 && lbl==='AB';
      results.push(ok5 ? '✓ A1 parse & colLabel' : '✗ A1 parse/label failed');

      // Added Test 6: Unsafe formula handled
      data[0][0].value='=A1+BADFUNC(1)';
      const unsafe = valueAt(0,0);
      results.push(isErr(unsafe) ? '✓ Unsafe formula -> #VALUE!' : `✗ Unsafe formula not blocked (${unsafe})`);

      // Added Test 7: Blank '=' preserved
      data[0][0].value='='; const blank = valueAt(0,0);
      results.push(blank==='=' ? '✓ Blank formula (=) kept' : `✗ '=' should be kept, got ${blank}`);

      // Added Test 8: Whitespace-only after '=' preserved
      data[0][0].value='=   '; const blank2 = valueAt(0,0);
      results.push(/^=\s*$/.test(blank2) ? '✓ Whitespace-only formula kept' : `✗ '=   ' should be kept, got ${blank2}`);

      // Added Test 9: Nested functions & MIN/MAX/AVERAGE
      rows=2; cols=2; data=createEmpty(rows,cols);
      data[0][0].value='5'; data[0][1].value='15';
      data[1][0].value='=SUM(MIN(A1:B1), MAX(A1:B1), AVERAGE(A1:B1))';
      const nested = valueAt(1,0);
      results.push(nested===30 ? '✓ Nested MIN/MAX/AVERAGE' : `✗ Nested functions expected 30 got ${nested}`);

      // Added Test 10: Parentheses precedence
      data[1][1].value='=(1+2)*3';
      const prec = valueAt(1,1);
      results.push(prec===9 ? '✓ (1+2)*3 == 9' : `✗ (1+2)*3 expected 9 got ${prec}`);

      // Added Test 11: Error propagation for non-numeric
      rows=1; cols=3; data=createEmpty(rows,cols);
      data[0][0].value='a';
      data[0][1].value='=1+A1';
      const err1 = valueAt(0,1);
      results.push(err1 && err1.error==='#VALUE!' ? '✓ 1+A1 with A1="a" -> #VALUE!' : `✗ 1+A1 expected #VALUE! got ${String(err1)}`);
      data[0][2].value='=SUM(1,A1)';
      const err2 = valueAt(0,2);
      results.push(err2 && err2.error==='#VALUE!' ? '✓ SUM(1,A1) -> #VALUE!' : `✗ SUM(1,A1) expected #VALUE! got ${String(err2)}`);

      // Added Test 12: Blank cell reference -> #VALUE!
      data=createEmpty(rows,cols);
      data[0][1].value='=1+A1';
      const errBlank = valueAt(0,1);
      results.push(errBlank && errBlank.error==='#VALUE!' ? '✓ 1+A1 with A1 blank -> #VALUE!' : `✗ 1+A1 blank expected #VALUE! got ${String(errBlank)}`);

      // Added Test 13: Absolute reference shifting
      rows=3; cols=3; data=createEmpty(rows,cols);
      data[0][0].value='1'; data[1][0].value='2'; data[0][1].value='3'; data[1][1].value='4';
      const baseFormula='=$A$1+$A1+A$1+A1';
      const shifted='='+shiftFormulaRefs(baseFormula.slice(1),1,1);
      const okAbs = shifted==='=$A$1+$A2+B$1+B2';
      data[2][2].value=shifted;
      const absVal = valueAt(2,2);
      results.push(okAbs && absVal===10 ? '✓ $A$1/$A1/A$1 refs' : `✗ $ refs failed (${shifted} -> ${absVal})`);

      // Restore again
      rows=bakRows; cols=bakCols; data=bak; renderHeader(); renderBody();

      fileInfo.textContent = results.join(' | ');
      log('Test results:', results.join(' | '));
    };

    // ===== Dropdown menus (Export, Advanced) =====
    (function setupMenus(){
      const menus = Array.from(document.querySelectorAll('.menu'));
      const closeAll = ()=>{
        menus.forEach(m=>{
          m.classList.remove('open');
          const t = m.querySelector('.menu-trigger');
          if(t) t.setAttribute('aria-expanded','false');
        });
      };
      menus.forEach(m=>{
        const trigger = m.querySelector('.menu-trigger');
        const items = m.querySelector('.menu-items');
        if(!trigger || !items) return;
        trigger.addEventListener('click', (e)=>{
          e.preventDefault();
          const wasOpen = m.classList.contains('open');
          closeAll();
          m.classList.toggle('open', !wasOpen);
          trigger.setAttribute('aria-expanded', (!wasOpen).toString());
        });
        items.addEventListener('click', (e)=>{
          if(e.target.closest('button')) closeAll();
        });
      });
      document.addEventListener('click', (e)=>{
        if(!e.target.closest('.menu')) closeAll();
      });
      document.addEventListener('keydown', (e)=>{
        if(e.key==='Escape') closeAll();
      });
    })();

    // ===== Hamburger menu toggle =====
    const hamburgerBtn = document.getElementById('hamburgerBtn');
    const headerNav = document.getElementById('headerNav');
    
    if (hamburgerBtn && headerNav) {
      hamburgerBtn.addEventListener('click', (e) => {
        e.preventDefault();
        const isOpen = headerNav.classList.contains('open');
        headerNav.classList.toggle('open', !isOpen);
        hamburgerBtn.setAttribute('aria-expanded', (!isOpen).toString());
        hamburgerBtn.classList.toggle('active', !isOpen);
      });

      // Close menu when clicking outside
      document.addEventListener('click', (e) => {
        if (!e.target.closest('header')) {
          headerNav.classList.remove('open');
          hamburgerBtn.setAttribute('aria-expanded', 'false');
          hamburgerBtn.classList.remove('active');
        }
      });

      // Close menu on Escape key
      document.addEventListener('keydown', (e) => {
        if (e.key === 'Escape' && headerNav.classList.contains('open')) {
          headerNav.classList.remove('open');
          hamburgerBtn.setAttribute('aria-expanded', 'false');
          hamburgerBtn.classList.remove('active');
        }
      });
    }

    // ===== Init =====
    renderHeader(); renderBody(); recalc(); renderTabs();
});
<|MERGE_RESOLUTION|>--- conflicted
+++ resolved
@@ -991,7 +991,6 @@
 
         // If clamping results in no movement, handle edges specially
         if (newR === formulaVirtualCursor.r && newC === formulaVirtualCursor.c) {
-<<<<<<< HEAD
           if (deltaC !== 0) {
             const selection = window.getSelection();
             if (deltaC < 0 && selection.rangeCount > 0) {
@@ -1003,10 +1002,7 @@
               }
             }
             // Allow caret navigation horizontally by deactivating the virtual cursor
-=======
-          // Horizontal edges: allow caret navigation and exit formula mode
-          if (deltaC !== 0) {
->>>>>>> 7a73f219
+
             formulaVirtualCursor.active = false;
           } else {
             // Vertical edges: keep focus in cell to avoid row header selection
